--- conflicted
+++ resolved
@@ -43,23 +43,7 @@
 	"github.com/chalvern/grpc-go/transport"
 	"golang.org/x/net/context"
 	"golang.org/x/net/trace"
-<<<<<<< HEAD
-=======
-	"google.golang.org/grpc/balancer"
-	_ "google.golang.org/grpc/balancer/roundrobin" // To register roundrobin.
-	"google.golang.org/grpc/channelz"
-	"google.golang.org/grpc/codes"
-	"google.golang.org/grpc/connectivity"
-	"google.golang.org/grpc/credentials"
-	"google.golang.org/grpc/grpclog"
-	"google.golang.org/grpc/keepalive"
-	"google.golang.org/grpc/resolver"
-	_ "google.golang.org/grpc/resolver/dns"         // To register dns resolver.
-	_ "google.golang.org/grpc/resolver/passthrough" // To register passthrough resolver.
-	"google.golang.org/grpc/stats"
-	"google.golang.org/grpc/status"
-	"google.golang.org/grpc/transport"
->>>>>>> 9a54b9ab
+	"google.golang.org/chalvern/channelz"
 )
 
 const (
@@ -127,16 +111,11 @@
 	// balancer, and also by WithBalancerName dial option.
 	balancerBuilder balancer.Builder
 	// This is to support grpclb.
-<<<<<<< HEAD
 	// 用于grpclb，grpc的负载均衡
-	resolverBuilder  resolver.Builder
-	waitForHandshake bool
-=======
 	resolverBuilder      resolver.Builder
 	waitForHandshake     bool
 	channelzParentID     int64
 	disableServiceConfig bool
->>>>>>> 9a54b9ab
 }
 
 const (
@@ -496,9 +475,6 @@
 		opt(&cc.dopts)
 	}
 
-<<<<<<< HEAD
-	// 如果设置了安全标记（需要证书认证）
-=======
 	if channelz.IsOn() {
 		if cc.dopts.channelzParentID != 0 {
 			cc.channelzID = channelz.RegisterChannel(cc, cc.dopts.channelzParentID, target)
@@ -507,7 +483,7 @@
 		}
 	}
 
->>>>>>> 9a54b9ab
+	// 如果设置了安全标记（需要证书认证）
 	if !cc.dopts.insecure {
 		if cc.dopts.copts.TransportCredentials == nil {
 			return nil, errNoTransportSecurity
