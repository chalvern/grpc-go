/*
 *
 * Copyright 2014 gRPC authors.
 *
 * Licensed under the Apache License, Version 2.0 (the "License");
 * you may not use this file except in compliance with the License.
 * You may obtain a copy of the License at
 *
 *     http://www.apache.org/licenses/LICENSE-2.0
 *
 * Unless required by applicable law or agreed to in writing, software
 * distributed under the License is distributed on an "AS IS" BASIS,
 * WITHOUT WARRANTIES OR CONDITIONS OF ANY KIND, either express or implied.
 * See the License for the specific language governing permissions and
 * limitations under the License.
 *
 */

package grpc

import (
	"bytes"
	"compress/gzip"
	"encoding/binary"
	"fmt"
	"io"
	"io/ioutil"
	"math"
	"net/url"
	"strings"
	"sync"
	"time"

	"github.com/chalvern/grpc-go/codes"
	"github.com/chalvern/grpc-go/credentials"
	"github.com/chalvern/grpc-go/encoding"
	"github.com/chalvern/grpc-go/encoding/proto"
	"github.com/chalvern/grpc-go/metadata"
	"github.com/chalvern/grpc-go/peer"
	"github.com/chalvern/grpc-go/stats"
	"github.com/chalvern/grpc-go/status"
	"github.com/chalvern/grpc-go/transport"
	"golang.org/x/net/context"
)

// Compressor defines the interface gRPC uses to compress a message.
//
// Deprecated: use package encoding.
type Compressor interface {
	// Do compresses p into w.
	Do(w io.Writer, p []byte) error
	// Type returns the compression algorithm the Compressor uses.
	Type() string
}

type gzipCompressor struct {
	pool sync.Pool
}

// NewGZIPCompressor creates a Compressor based on GZIP.
//
// Deprecated: use package encoding/gzip.
func NewGZIPCompressor() Compressor {
	c, _ := NewGZIPCompressorWithLevel(gzip.DefaultCompression)
	return c
}

// NewGZIPCompressorWithLevel is like NewGZIPCompressor but specifies the gzip compression level instead
// of assuming DefaultCompression.
//
// The error returned will be nil if the level is valid.
//
// Deprecated: use package encoding/gzip.
func NewGZIPCompressorWithLevel(level int) (Compressor, error) {
	if level < gzip.DefaultCompression || level > gzip.BestCompression {
		return nil, fmt.Errorf("grpc: invalid compression level: %d", level)
	}
	return &gzipCompressor{
		pool: sync.Pool{
			New: func() interface{} {
				w, err := gzip.NewWriterLevel(ioutil.Discard, level)
				if err != nil {
					panic(err)
				}
				return w
			},
		},
	}, nil
}

func (c *gzipCompressor) Do(w io.Writer, p []byte) error {
	z := c.pool.Get().(*gzip.Writer)
	defer c.pool.Put(z)
	z.Reset(w)
	if _, err := z.Write(p); err != nil {
		return err
	}
	return z.Close()
}

func (c *gzipCompressor) Type() string {
	return "gzip"
}

// Decompressor defines the interface gRPC uses to decompress a message.
//
// Deprecated: use package encoding.
type Decompressor interface {
	// Do reads the data from r and uncompress them.
	Do(r io.Reader) ([]byte, error)
	// Type returns the compression algorithm the Decompressor uses.
	Type() string
}

type gzipDecompressor struct {
	pool sync.Pool
}

// NewGZIPDecompressor creates a Decompressor based on GZIP.
//
// Deprecated: use package encoding/gzip.
func NewGZIPDecompressor() Decompressor {
	return &gzipDecompressor{}
}

func (d *gzipDecompressor) Do(r io.Reader) ([]byte, error) {
	var z *gzip.Reader
	switch maybeZ := d.pool.Get().(type) {
	case nil:
		newZ, err := gzip.NewReader(r)
		if err != nil {
			return nil, err
		}
		z = newZ
	case *gzip.Reader:
		z = maybeZ
		if err := z.Reset(r); err != nil {
			d.pool.Put(z)
			return nil, err
		}
	}

	defer func() {
		z.Close()
		d.pool.Put(z)
	}()
	return ioutil.ReadAll(z)
}

func (d *gzipDecompressor) Type() string {
	return "gzip"
}

// callInfo contains all related configuration and information about an RPC.
// 包含了一个RCP调用包含的所有相关配置和信息
type callInfo struct {
	compressorType        string
	failFast              bool
	stream                *clientStream
	traceInfo             traceInfo // in trace.go
	maxReceiveMessageSize *int
	maxSendMessageSize    *int
	creds                 credentials.PerRPCCredentials
	contentSubtype        string
	codec                 baseCodec
}

func defaultCallInfo() *callInfo {
	return &callInfo{failFast: true}
}

// CallOption configures a Call before it starts or extracts information from
// a Call after it completes.
//
// 在一个调用开始前配置它，或者在一个调用结束后抽取信息
type CallOption interface {
	// before is called before the call is sent to any server.  If before
	// returns a non-nil error, the RPC fails with that error.
	//
	// 在调用发送到任何服务前调用。
	// 如果返回值非空，RPC调用失败
	before(*callInfo) error

	// after is called after the call has completed.  after cannot return an
	// error, so any failures should be reported via output parameters.
	//
	// 在调用结束时调用；这奇葩不会返回错误值，所以任何失败情况都应该通过输出参数显示
	after(*callInfo)
}

// EmptyCallOption does not alter the Call configuration.
// It can be embedded in another structure to carry satellite data for use
// by interceptors.
type EmptyCallOption struct{}

func (EmptyCallOption) before(*callInfo) error { return nil }
func (EmptyCallOption) after(*callInfo)        {}

// Header returns a CallOptions that retrieves the header metadata
// for a unary RPC.
func Header(md *metadata.MD) CallOption {
	return HeaderCallOption{HeaderAddr: md}
}

// HeaderCallOption is a CallOption for collecting response header metadata.
// The metadata field will be populated *after* the RPC completes.
// This is an EXPERIMENTAL API.
type HeaderCallOption struct {
	HeaderAddr *metadata.MD
}

func (o HeaderCallOption) before(c *callInfo) error { return nil }
func (o HeaderCallOption) after(c *callInfo) {
	if c.stream != nil {
		*o.HeaderAddr, _ = c.stream.Header()
	}
}

// Trailer returns a CallOptions that retrieves the trailer metadata
// for a unary RPC.
func Trailer(md *metadata.MD) CallOption {
	return TrailerCallOption{TrailerAddr: md}
}

// TrailerCallOption is a CallOption for collecting response trailer metadata.
// The metadata field will be populated *after* the RPC completes.
// This is an EXPERIMENTAL API.
type TrailerCallOption struct {
	TrailerAddr *metadata.MD
}

func (o TrailerCallOption) before(c *callInfo) error { return nil }
func (o TrailerCallOption) after(c *callInfo) {
	if c.stream != nil {
		*o.TrailerAddr = c.stream.Trailer()
	}
}

// Peer returns a CallOption that retrieves peer information for a unary RPC.
// The peer field will be populated *after* the RPC completes.
func Peer(p *peer.Peer) CallOption {
	return PeerCallOption{PeerAddr: p}
}

// PeerCallOption is a CallOption for collecting the identity of the remote
// peer. The peer field will be populated *after* the RPC completes.
// This is an EXPERIMENTAL API.
type PeerCallOption struct {
	PeerAddr *peer.Peer
}

func (o PeerCallOption) before(c *callInfo) error { return nil }
func (o PeerCallOption) after(c *callInfo) {
	if c.stream != nil {
		if x, ok := peer.FromContext(c.stream.Context()); ok {
			*o.PeerAddr = *x
		}
	}
}

// FailFast configures the action to take when an RPC is attempted on broken
// connections or unreachable servers.  If failFast is true, the RPC will fail
// immediately. Otherwise, the RPC client will block the call until a
// connection is available (or the call is canceled or times out) and will
// retry the call if it fails due to a transient error.  gRPC will not retry if
// data was written to the wire unless the server indicates it did not process
// the data.  Please refer to
// https://github.com/grpc/grpc/blob/master/doc/wait-for-ready.md.
//
// By default, RPCs are "Fail Fast".
func FailFast(failFast bool) CallOption {
	return FailFastCallOption{FailFast: failFast}
}

// FailFastCallOption is a CallOption for indicating whether an RPC should fail
// fast or not.
// This is an EXPERIMENTAL API.
type FailFastCallOption struct {
	FailFast bool
}

func (o FailFastCallOption) before(c *callInfo) error {
	c.failFast = o.FailFast
	return nil
}
func (o FailFastCallOption) after(c *callInfo) {}

// MaxCallRecvMsgSize returns a CallOption which sets the maximum message size the client can receive.
func MaxCallRecvMsgSize(s int) CallOption {
	return MaxRecvMsgSizeCallOption{MaxRecvMsgSize: s}
}

// MaxRecvMsgSizeCallOption is a CallOption that indicates the maximum message
// size the client can receive.
// This is an EXPERIMENTAL API.
type MaxRecvMsgSizeCallOption struct {
	MaxRecvMsgSize int
}

func (o MaxRecvMsgSizeCallOption) before(c *callInfo) error {
	c.maxReceiveMessageSize = &o.MaxRecvMsgSize
	return nil
}
func (o MaxRecvMsgSizeCallOption) after(c *callInfo) {}

// MaxCallSendMsgSize returns a CallOption which sets the maximum message size the client can send.
func MaxCallSendMsgSize(s int) CallOption {
	return MaxSendMsgSizeCallOption{MaxSendMsgSize: s}
}

// MaxSendMsgSizeCallOption is a CallOption that indicates the maximum message
// size the client can send.
// This is an EXPERIMENTAL API.
type MaxSendMsgSizeCallOption struct {
	MaxSendMsgSize int
}

func (o MaxSendMsgSizeCallOption) before(c *callInfo) error {
	c.maxSendMessageSize = &o.MaxSendMsgSize
	return nil
}
func (o MaxSendMsgSizeCallOption) after(c *callInfo) {}

// PerRPCCredentials returns a CallOption that sets credentials.PerRPCCredentials
// for a call.
func PerRPCCredentials(creds credentials.PerRPCCredentials) CallOption {
	return PerRPCCredsCallOption{Creds: creds}
}

// PerRPCCredsCallOption is a CallOption that indicates the per-RPC
// credentials to use for the call.
// This is an EXPERIMENTAL API.
type PerRPCCredsCallOption struct {
	Creds credentials.PerRPCCredentials
}

func (o PerRPCCredsCallOption) before(c *callInfo) error {
	c.creds = o.Creds
	return nil
}
func (o PerRPCCredsCallOption) after(c *callInfo) {}

// UseCompressor returns a CallOption which sets the compressor used when
// sending the request.  If WithCompressor is also set, UseCompressor has
// higher priority.
//
// This API is EXPERIMENTAL.
func UseCompressor(name string) CallOption {
	return CompressorCallOption{CompressorType: name}
}

// CompressorCallOption is a CallOption that indicates the compressor to use.
// This is an EXPERIMENTAL API.
type CompressorCallOption struct {
	CompressorType string
}

func (o CompressorCallOption) before(c *callInfo) error {
	c.compressorType = o.CompressorType
	return nil
}
func (o CompressorCallOption) after(c *callInfo) {}

// CallContentSubtype returns a CallOption that will set the content-subtype
// for a call. For example, if content-subtype is "json", the Content-Type over
// the wire will be "application/grpc+json". The content-subtype is converted
// to lowercase before being included in Content-Type. See Content-Type on
// https://github.com/grpc/grpc/blob/master/doc/PROTOCOL-HTTP2.md#requests for
// more details.
//
// If CallCustomCodec is not also used, the content-subtype will be used to
// look up the Codec to use in the registry controlled by RegisterCodec. See
// the documentation on RegisterCodec for details on registration. The lookup
// of content-subtype is case-insensitive. If no such Codec is found, the call
// will result in an error with code codes.Internal.
//
// If CallCustomCodec is also used, that Codec will be used for all request and
// response messages, with the content-subtype set to the given contentSubtype
// here for requests.
func CallContentSubtype(contentSubtype string) CallOption {
	return ContentSubtypeCallOption{ContentSubtype: strings.ToLower(contentSubtype)}
}

// ContentSubtypeCallOption is a CallOption that indicates the content-subtype
// used for marshaling messages.
// This is an EXPERIMENTAL API.
type ContentSubtypeCallOption struct {
	ContentSubtype string
}

func (o ContentSubtypeCallOption) before(c *callInfo) error {
	c.contentSubtype = o.ContentSubtype
	return nil
}
func (o ContentSubtypeCallOption) after(c *callInfo) {}

// CallCustomCodec returns a CallOption that will set the given Codec to be
// used for all request and response messages for a call. The result of calling
// String() will be used as the content-subtype in a case-insensitive manner.
//
// See Content-Type on
// https://github.com/grpc/grpc/blob/master/doc/PROTOCOL-HTTP2.md#requests for
// more details. Also see the documentation on RegisterCodec and
// CallContentSubtype for more details on the interaction between Codec and
// content-subtype.
//
// This function is provided for advanced users; prefer to use only
// CallContentSubtype to select a registered codec instead.
func CallCustomCodec(codec Codec) CallOption {
	return CustomCodecCallOption{Codec: codec}
}

// CustomCodecCallOption is a CallOption that indicates the codec used for
// marshaling messages.
// This is an EXPERIMENTAL API.
type CustomCodecCallOption struct {
	Codec Codec
}

func (o CustomCodecCallOption) before(c *callInfo) error {
	c.codec = o.Codec
	return nil
}
func (o CustomCodecCallOption) after(c *callInfo) {}

// The format of the payload: compressed or not?
type payloadFormat uint8

const (
	compressionNone payloadFormat = 0 // no compression
	compressionMade payloadFormat = 1 // compressed
)

// parser reads complete gRPC messages from the underlying reader.
type parser struct {
	// r is the underlying reader.
	// See the comment on recvMsg for the permissible
	// error types.
	r io.Reader

	// The header of a gRPC message. Find more detail at
	// https://github.com/grpc/grpc/blob/master/doc/PROTOCOL-HTTP2.md
	header [5]byte
}

// recvMsg reads a complete gRPC message from the stream.
//
// It returns the message and its payload (compression/encoding)
// format. The caller owns the returned msg memory.
//
// If there is an error, possible values are:
//   * io.EOF, when no messages remain
//   * io.ErrUnexpectedEOF
//   * of type transport.ConnectionError
//   * of type transport.StreamError
// No other error values or types must be returned, which also means
// that the underlying io.Reader must not return an incompatible
// error.
//
// 从流中读取完整的gRPC消息
//
// 返回消息以及它的其他信息（比如解码编码相关内容），调用方完全拥有此函数返回的消息内存
//
// 如果返回了错误，可能的值包含：
// 1）io.EOF,当没有消息剩下时返回；2）io.ErrUnexpectedEOF，继承 transport.ConnectionError
// 3）io.ErrUnexpectedEOF，继承 transport.StreamError
// 禁止返回其他类型的错误，也意味着底层的io.Reader不能返回任何不兼容的错误
func (p *parser) recvMsg(maxReceiveMessageSize int) (pf payloadFormat, msg []byte, err error) {
	if _, err := p.r.Read(p.header[:]); err != nil {
		return 0, nil, err
	}

	pf = payloadFormat(p.header[0])
	length := binary.BigEndian.Uint32(p.header[1:])

	if length == 0 {
		return pf, nil, nil
	}
	if int64(length) > int64(maxInt) {
		return 0, nil, status.Errorf(codes.ResourceExhausted, "grpc: received message larger than max length allowed on current machine (%d vs. %d)", length, maxInt)
	}
	if int(length) > maxReceiveMessageSize {
		return 0, nil, status.Errorf(codes.ResourceExhausted, "grpc: received message larger than max (%d vs. %d)", length, maxReceiveMessageSize)
	}
	// TODO(bradfitz,zhaoq): garbage. reuse buffer after proto decoding instead
	// of making it for each message:
	msg = make([]byte, int(length))
	if _, err := p.r.Read(msg); err != nil {
		if err == io.EOF {
			err = io.ErrUnexpectedEOF
		}
		return 0, nil, err
	}
	return pf, msg, nil
}

<<<<<<< HEAD
// encode serializes msg and returns a buffer of message header and a buffer of msg.
// If msg is nil, it generates the message header and an empty msg buffer.
// TODO(ddyihai): eliminate extra Compressor parameter.
//
// 序列化信息，返回一个信息头的缓存和信息的缓存
// 如果信息是空，会生成信息头和空的信息缓存
func encode(c baseCodec, msg interface{}, cp Compressor, outPayload *stats.OutPayload, compressor encoding.Compressor) ([]byte, []byte, error) {
	var (
		b    []byte
		cbuf *bytes.Buffer
	)
	const (
		payloadLen = 1
		sizeLen    = 4
	)
	if msg != nil {
		var err error
		b, err = c.Marshal(msg)
		if err != nil {
			return nil, nil, status.Errorf(codes.Internal, "grpc: error while marshaling: %v", err.Error())
=======
// encode serializes msg and returns a buffer containing the message, or an
// error if it is too large to be transmitted by grpc.  If msg is nil, it
// generates an empty message.
func encode(c baseCodec, msg interface{}) ([]byte, error) {
	if msg == nil { // NOTE: typed nils will not be caught by this check
		return nil, nil
	}
	b, err := c.Marshal(msg)
	if err != nil {
		return nil, status.Errorf(codes.Internal, "grpc: error while marshaling: %v", err.Error())
	}
	if uint(len(b)) > math.MaxUint32 {
		return nil, status.Errorf(codes.ResourceExhausted, "grpc: message too large (%d bytes)", len(b))
	}
	return b, nil
}

// compress returns the input bytes compressed by compressor or cp.  If both
// compressors are nil, returns nil.
//
// TODO(dfawley): eliminate cp parameter by wrapping Compressor in an encoding.Compressor.
func compress(in []byte, cp Compressor, compressor encoding.Compressor) ([]byte, error) {
	if compressor == nil && cp == nil {
		return nil, nil
	}
	wrapErr := func(err error) error {
		return status.Errorf(codes.Internal, "grpc: error while compressing: %v", err.Error())
	}
	cbuf := &bytes.Buffer{}
	if compressor != nil {
		z, _ := compressor.Compress(cbuf)
		if _, err := z.Write(in); err != nil {
			return nil, wrapErr(err)
>>>>>>> 9a54b9ab
		}
		if err := z.Close(); err != nil {
			return nil, wrapErr(err)
		}
	} else {
		if err := cp.Do(cbuf, in); err != nil {
			return nil, wrapErr(err)
		}
	}
	return cbuf.Bytes(), nil
}

const (
	payloadLen = 1
	sizeLen    = 4
	headerLen  = payloadLen + sizeLen
)

// msgHeader returns a 5-byte header for the message being transmitted and the
// payload, which is compData if non-nil or data otherwise.
func msgHeader(data, compData []byte) (hdr []byte, payload []byte) {
	hdr = make([]byte, headerLen)
	if compData != nil {
		hdr[0] = byte(compressionMade)
		data = compData
	} else {
		hdr[0] = byte(compressionNone)
	}

	// Write length of payload into buf
	binary.BigEndian.PutUint32(hdr[payloadLen:], uint32(len(data)))
	return hdr, data
}

func outPayload(client bool, msg interface{}, data, payload []byte, t time.Time) *stats.OutPayload {
	return &stats.OutPayload{
		Client:     client,
		Payload:    msg,
		Data:       data,
		Length:     len(data),
		WireLength: len(payload) + headerLen,
		SentTime:   t,
	}
}

func checkRecvPayload(pf payloadFormat, recvCompress string, haveCompressor bool) *status.Status {
	switch pf {
	case compressionNone:
	case compressionMade:
		if recvCompress == "" || recvCompress == encoding.Identity {
			return status.New(codes.Internal, "grpc: compressed flag set with identity or empty encoding")
		}
		if !haveCompressor {
			return status.Newf(codes.Unimplemented, "grpc: Decompressor is not installed for grpc-encoding %q", recvCompress)
		}
	default:
		return status.Newf(codes.Internal, "grpc: received unexpected payload format %d", pf)
	}
	return nil
}

// For the two compressor parameters, both should not be set, but if they are,
// dc takes precedence over compressor.
// TODO(dfawley): wrap the old compressor/decompressor using the new API?
//
// 两个压缩相关的参数，都不应该设置，如果设置了，dc优先级比compressor高
func recv(p *parser, c baseCodec, s *transport.Stream, dc Decompressor, m interface{}, maxReceiveMessageSize int, inPayload *stats.InPayload, compressor encoding.Compressor) error {
	pf, d, err := p.recvMsg(maxReceiveMessageSize)
	if err != nil {
		return err
	}
	if inPayload != nil {
		inPayload.WireLength = len(d)
	}

	if st := checkRecvPayload(pf, s.RecvCompress(), compressor != nil || dc != nil); st != nil {
		return st.Err()
	}

	if pf == compressionMade {
		// To match legacy behavior, if the decompressor is set by WithDecompressor or RPCDecompressor,
		// use this decompressor as the default.
		if dc != nil {
			d, err = dc.Do(bytes.NewReader(d))
			if err != nil {
				return status.Errorf(codes.Internal, "grpc: failed to decompress the received message %v", err)
			}
		} else {
			dcReader, err := compressor.Decompress(bytes.NewReader(d))
			if err != nil {
				return status.Errorf(codes.Internal, "grpc: failed to decompress the received message %v", err)
			}
			d, err = ioutil.ReadAll(dcReader)
			if err != nil {
				return status.Errorf(codes.Internal, "grpc: failed to decompress the received message %v", err)
			}
		}
	}
	if len(d) > maxReceiveMessageSize {
		// TODO: Revisit the error code. Currently keep it consistent with java
		// implementation.
		return status.Errorf(codes.ResourceExhausted, "grpc: received message larger than max (%d vs. %d)", len(d), maxReceiveMessageSize)
	}
	if err := c.Unmarshal(d, m); err != nil {
		return status.Errorf(codes.Internal, "grpc: failed to unmarshal the received message %v", err)
	}
	if inPayload != nil {
		inPayload.RecvTime = time.Now()
		inPayload.Payload = m
		// TODO truncate large payload.
		inPayload.Data = d
		inPayload.Length = len(d)
	}
	return nil
}

type rpcInfo struct {
	failfast bool
}

type rpcInfoContextKey struct{}

// 搞一个新的Context，带传入值的。
func newContextWithRPCInfo(ctx context.Context, failfast bool) context.Context {
	return context.WithValue(ctx, rpcInfoContextKey{}, &rpcInfo{failfast: failfast})
}

func rpcInfoFromContext(ctx context.Context) (s *rpcInfo, ok bool) {
	s, ok = ctx.Value(rpcInfoContextKey{}).(*rpcInfo)
	return
}

// Code returns the error code for err if it was produced by the rpc system.
// Otherwise, it returns codes.Unknown.
//
// Deprecated: use status.FromError and Code method instead.
func Code(err error) codes.Code {
	if s, ok := status.FromError(err); ok {
		return s.Code()
	}
	return codes.Unknown
}

// ErrorDesc returns the error description of err if it was produced by the rpc system.
// Otherwise, it returns err.Error() or empty string when err is nil.
//
// Deprecated: use status.FromError and Message method instead.
func ErrorDesc(err error) string {
	if s, ok := status.FromError(err); ok {
		return s.Message()
	}
	return err.Error()
}

// Errorf returns an error containing an error code and a description;
// Errorf returns nil if c is OK.
//
// Deprecated: use status.Errorf instead.
func Errorf(c codes.Code, format string, a ...interface{}) error {
	return status.Errorf(c, format, a...)
}

// setCallInfoCodec should only be called after CallOptions have been applied.
func setCallInfoCodec(c *callInfo) error {
	if c.codec != nil {
		// codec was already set by a CallOption; use it.
		return nil
	}

	if c.contentSubtype == "" {
		// No codec specified in CallOptions; use proto by default.
		c.codec = encoding.GetCodec(proto.Name)
		return nil
	}

	// c.contentSubtype is already lowercased in CallContentSubtype
	c.codec = encoding.GetCodec(c.contentSubtype)
	if c.codec == nil {
		return status.Errorf(codes.Internal, "no codec registered for content-subtype %s", c.contentSubtype)
	}
	return nil
}

// parseDialTarget returns the network and address to pass to dialer
func parseDialTarget(target string) (net string, addr string) {
	net = "tcp"

	m1 := strings.Index(target, ":")
	m2 := strings.Index(target, ":/")

	// handle unix:addr which will fail with url.Parse
	if m1 >= 0 && m2 < 0 {
		if n := target[0:m1]; n == "unix" {
			net = n
			addr = target[m1+1:]
			return net, addr
		}
	}
	if m2 >= 0 {
		t, err := url.Parse(target)
		if err != nil {
			return net, target
		}
		scheme := t.Scheme
		addr = t.Path
		if scheme == "unix" {
			net = scheme
			if addr == "" {
				addr = t.Host
			}
			return net, addr
		}
	}

	return net, target
}

// The SupportPackageIsVersion variables are referenced from generated protocol
// buffer files to ensure compatibility with the gRPC version used.  The latest
// support package version is 5.
//
// Older versions are kept for compatibility. They may be removed if
// compatibility cannot be maintained.
//
// These constants should not be referenced from any other code.
const (
	SupportPackageIsVersion3 = true
	SupportPackageIsVersion4 = true
	SupportPackageIsVersion5 = true
)

// Version is the current grpc version.
const Version = "1.13.0-dev"

const grpcUA = "grpc-go/" + Version<|MERGE_RESOLUTION|>--- conflicted
+++ resolved
@@ -494,31 +494,11 @@
 	return pf, msg, nil
 }
 
-<<<<<<< HEAD
-// encode serializes msg and returns a buffer of message header and a buffer of msg.
-// If msg is nil, it generates the message header and an empty msg buffer.
-// TODO(ddyihai): eliminate extra Compressor parameter.
-//
-// 序列化信息，返回一个信息头的缓存和信息的缓存
-// 如果信息是空，会生成信息头和空的信息缓存
-func encode(c baseCodec, msg interface{}, cp Compressor, outPayload *stats.OutPayload, compressor encoding.Compressor) ([]byte, []byte, error) {
-	var (
-		b    []byte
-		cbuf *bytes.Buffer
-	)
-	const (
-		payloadLen = 1
-		sizeLen    = 4
-	)
-	if msg != nil {
-		var err error
-		b, err = c.Marshal(msg)
-		if err != nil {
-			return nil, nil, status.Errorf(codes.Internal, "grpc: error while marshaling: %v", err.Error())
-=======
 // encode serializes msg and returns a buffer containing the message, or an
 // error if it is too large to be transmitted by grpc.  If msg is nil, it
 // generates an empty message.
+// 序列化信息，返回一个信息头的缓存和信息的缓存
+// 如果信息是空，会生成信息头和空的信息缓存
 func encode(c baseCodec, msg interface{}) ([]byte, error) {
 	if msg == nil { // NOTE: typed nils will not be caught by this check
 		return nil, nil
@@ -549,7 +529,6 @@
 		z, _ := compressor.Compress(cbuf)
 		if _, err := z.Write(in); err != nil {
 			return nil, wrapErr(err)
->>>>>>> 9a54b9ab
 		}
 		if err := z.Close(); err != nil {
 			return nil, wrapErr(err)
