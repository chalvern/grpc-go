--- conflicted
+++ resolved
@@ -792,21 +792,6 @@
 			Delay: false,
 		}
 		if err := s.sendResponse(t, stream, reply, s.opts.cp, opts); err != nil {
-<<<<<<< HEAD
-			// TODO: Translate error into a status.Status error if necessary?
-			// TODO: Write status when appropriate.
-			s, ok := status.FromError(err)
-			if !ok {
-				// TODO: Parse possible non-status error
-			} else {
-				switch s.Code() {
-				case codes.InvalidArgument:
-					if e := t.WriteStatus(stream, s); e != nil {
-						grpclog.Printf("grpc: Server.processUnaryRPC failed to write status: %v", e)
-					}
-					// TODO: Add cases if needed
-				default:
-=======
 			if err == io.EOF {
 				// The entire stream is done (for unary RPC only).
 				return err
@@ -825,7 +810,6 @@
 					}
 				default:
 					panic(fmt.Sprintf("grpc: Unexpected error (%T) from sendResponse: %v", st, st))
->>>>>>> 8a6eb0f6
 				}
 			}
 			return err
