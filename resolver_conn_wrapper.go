/*
 *
 * Copyright 2017 gRPC authors.
 *
 * Licensed under the Apache License, Version 2.0 (the "License");
 * you may not use this file except in compliance with the License.
 * You may obtain a copy of the License at
 *
 *     http://www.apache.org/licenses/LICENSE-2.0
 *
 * Unless required by applicable law or agreed to in writing, software
 * distributed under the License is distributed on an "AS IS" BASIS,
 * WITHOUT WARRANTIES OR CONDITIONS OF ANY KIND, either express or implied.
 * See the License for the specific language governing permissions and
 * limitations under the License.
 *
 */

package grpc

import (
	"fmt"
	"strings"

	"github.com/chalvern/grpc-go/grpclog"
	"github.com/chalvern/grpc-go/resolver"
)

// ccResolverWrapper is a wrapper on top of cc for resolvers.
// It implements resolver.ClientConnection interface.
//
// ccResolverWrapper是对解析器的一层封装，用来给上层的cc（客户端连接）使用
// 它会实现resolver.ClientConnection的接口方法
type ccResolverWrapper struct {
	cc       *ClientConn
	resolver resolver.Resolver
	addrCh   chan []resolver.Address
	scCh     chan string
	done     chan struct{}
}

// split2 returns the values from strings.SplitN(s, sep, 2).
// If sep is not found, it returns ("", s, false) instead.
func split2(s, sep string) (string, string, bool) {
	spl := strings.SplitN(s, sep, 2)
	if len(spl) < 2 {
		return "", "", false
	}
	return spl[0], spl[1], true
}

// parseTarget splits target into a struct containing scheme, authority and
// endpoint.
//
// If target is not a valid scheme://authority/endpoint, it returns {Endpoint:
// target}.
//
// parseTarget把目标地址拆分成一个结构体，包含 协议、认证和终端
// 如果目标地址地址不是 scheme://authority/endpoint 这种样式，
// 则返回 {Endpoint: target}
func parseTarget(target string) (ret resolver.Target) {
	var ok bool
	ret.Scheme, ret.Endpoint, ok = split2(target, "://")
	if !ok {
		return resolver.Target{Endpoint: target}
	}
	ret.Authority, ret.Endpoint, ok = split2(ret.Endpoint, "/")
	if !ok {
		return resolver.Target{Endpoint: target}
	}
	return ret
}

// newCCResolverWrapper parses cc.target for scheme and gets the resolver
// builder for this scheme. It then builds the resolver and starts the
// monitoring goroutine for it.
//
// If withResolverBuilder dial option is set, the specified resolver will be
// used instead.
//
// newCCResolverWrapper解析cc.target获取得到协议名并得到相关协议的解析器构建器。
// 然后构建解析器并启动一个监视器监视它。
//
// 如果withResolverBuilder拨号参数设置了，将会用特定的解析器。
func newCCResolverWrapper(cc *ClientConn) (*ccResolverWrapper, error) {
	rb := cc.dopts.resolverBuilder
	if rb == nil {
		return nil, fmt.Errorf("could not get resolver for scheme: %q", cc.parsedTarget.Scheme)
	}

	ccr := &ccResolverWrapper{
		cc:     cc,
		addrCh: make(chan []resolver.Address, 1),
		scCh:   make(chan string, 1),
		done:   make(chan struct{}),
	}

	var err error
<<<<<<< HEAD
	// 根据resolverBuilder中的Build方法来构建一个解析器
	ccr.resolver, err = rb.Build(cc.parsedTarget, ccr, resolver.BuildOption{})
=======
	ccr.resolver, err = rb.Build(cc.parsedTarget, ccr, resolver.BuildOption{DisableServiceConfig: cc.dopts.disableServiceConfig})
>>>>>>> 9a54b9ab
	if err != nil {
		return nil, err
	}
	return ccr, nil
}

func (ccr *ccResolverWrapper) start() {
	go ccr.watcher()
}

// watcher processes address updates and service config updates sequentially.
// Otherwise, we need to resolve possible races between address and service
// config (e.g. they specify different balancer types).
//
// 顺序地监控地址更新和服务端配置的更新。
// 如果不这样做，我们需要专门处理地址和服务配置之间的竞争（比如，他们指定了不同的均衡类型）
// 【推测】言外之意，这里可能蕴含一层关系：肯定会先收到 ccr.addrCh 的信号量，然后才收到
// ccr.scCh 的信号量？（2018-04-07）
func (ccr *ccResolverWrapper) watcher() {
	for {
		select {
		case <-ccr.done:
			return
		default:
		}

		select {
		// 如果收到地址的信号
		case addrs := <-ccr.addrCh:
			select {
			case <-ccr.done:
				return
			default:
			}
			grpclog.Infof("ccResolverWrapper: sending new addresses to cc: %v", addrs)
			ccr.cc.handleResolvedAddrs(addrs, nil)
		// 如果收到服务端配置的信号
		case sc := <-ccr.scCh:
			select {
			case <-ccr.done:
				return
			default:
			}
			grpclog.Infof("ccResolverWrapper: got new service config: %v", sc)
			ccr.cc.handleServiceConfig(sc)
		case <-ccr.done:
			return
		}
	}
}

func (ccr *ccResolverWrapper) resolveNow(o resolver.ResolveNowOption) {
	ccr.resolver.ResolveNow(o)
}

func (ccr *ccResolverWrapper) close() {
	ccr.resolver.Close()
	close(ccr.done)
}

// NewAddress is called by the resolver implemenetion to send addresses to gRPC.
func (ccr *ccResolverWrapper) NewAddress(addrs []resolver.Address) {
	select {
	case <-ccr.addrCh:
	default:
	}
	ccr.addrCh <- addrs
}

// NewServiceConfig is called by the resolver implemenetion to send service
// configs to gPRC.
func (ccr *ccResolverWrapper) NewServiceConfig(sc string) {
	select {
	case <-ccr.scCh:
	default:
	}
	ccr.scCh <- sc
}<|MERGE_RESOLUTION|>--- conflicted
+++ resolved
@@ -96,12 +96,8 @@
 	}
 
 	var err error
-<<<<<<< HEAD
 	// 根据resolverBuilder中的Build方法来构建一个解析器
-	ccr.resolver, err = rb.Build(cc.parsedTarget, ccr, resolver.BuildOption{})
-=======
 	ccr.resolver, err = rb.Build(cc.parsedTarget, ccr, resolver.BuildOption{DisableServiceConfig: cc.dopts.disableServiceConfig})
->>>>>>> 9a54b9ab
 	if err != nil {
 		return nil, err
 	}
